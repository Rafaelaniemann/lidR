--- conflicted
+++ resolved
@@ -34,7 +34,6 @@
 
 #' @export
 #' @rdname lidr_options
-<<<<<<< HEAD
 lidr_reset = function() { settings::reset(LIDROPTIONS) }
 
 
@@ -88,7 +87,4 @@
 
 #' @export
 #' @rdname catalog_options
-catalog_reset = function() { settings::reset(CATALOGOPTIONS) }
-=======
-lidr_reset = function() { settings::reset(LIDROPTIONS) }
->>>>>>> 8ea5c4a2
+catalog_reset = function() { settings::reset(CATALOGOPTIONS) }