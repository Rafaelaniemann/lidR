--- conflicted
+++ resolved
@@ -185,11 +185,7 @@
 
   id = algo_li2012(.las@data$X, .las@data$Y, .las@data$Z, c(dt1, dt2), R = R)
 
-<<<<<<< HEAD
-  .las@data[, treeID := id]
-=======
   .las@data[, treeID := id][]
->>>>>>> b1f1fe57
 
   return(invisible())
 }
