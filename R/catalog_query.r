# ===============================================================================
#
# PROGRAMMERS:
#
# jean-romain.roussel.1@ulaval.ca  -  https://github.com/Jean-Romain/lidR
#
# COPYRIGHT:
#
# Copyright 2016 Jean-Romain Roussel
#
# This file is part of lidR R package.
#
# lidR is free software: you can redistribute it and/or modify
# it under the terms of the GNU General Public License as published by
# the Free Software Foundation, either version 3 of the License, or
# (at your option) any later version.
#
# This program is distributed in the hope that it will be useful,
# but WITHOUT ANY WARRANTY; without even the implied warranty of
# MERCHANTABILITY or FITNESS FOR A PARTICULAR PURPOSE.  See the
# GNU General Public License for more details.
#
# You should have received a copy of the GNU General Public License
# along with this program.  If not, see <http://www.gnu.org/licenses/>
#
# ===============================================================================


#' Extract LiDAR data based on a set of coordinates
#'
#' When the user has a set of (x, y) coordinates corresponding to a region of interest (ROI),
#' a ground inventory for example, they can automatically extract the lidar data associated
#' with the ROIs from a \link[lidR:catalog]{Catalog}. The algorithm will do this even for ROIs
#' falling on the edges of one or more tiles.\cr
#' It works only for tiles that are arranged in gridlines.
#'
#' @aliases catalog_queries
#' @param obj A Catalog object

#' @param x vector. A set of x coordinates corresponding to the center of the ROI
#' @param y vector. A set of y coordinates corresponding to the center of the ROI
#' @param r numeric or vector. A radius or a set of radii of the ROI. If only
#' r is provided (r2 = NULL) it will extract data falling onto a disc.
#' @param r2 numeric or vector. A radius or a set of radii of plots. If r2
#' is provided, the selection turns into a rectangular ROI. If r = r2 it is a square.
#' @param roinames vector. A set of ROI names (the ID of the plots, for example)
#' @param filter character. Streaming filter while reading the files (see \link{readLAS}).
#' @param ... internal use only.
#' @return A list of LAS objects
#' @seealso
#' \link[lidR:readLAS]{readLAS}
#' \link[lidR:catalog]{Catalog}
#' \link[lidR:catalog_queries]{catalog_queries}
#' @export catalog_queries
#' @examples
#' \dontrun{
#' # Global option to display a progressbar
#' lidr_option(progress = TRUE)
#'
#' # Build a Catalog
#' catalog = catalog("<Path to a folder containing a set of .las or .laz files>")
#'
#' # Get coordinates from an external file
#' X = runif(30, 690000, 800000)
#' Y = runif(30, 5010000, 5020000)
#' R = 25
#'
#' # Return a List of 30 circular LAS objects of 25 m radius
#' catalog %>% catalog_queries(X, Y, R)
#'
#' # Return a List of 30 square LAS objects of 50x50 m
#' catalog %>% catalog_queries(X, Y, R, R)
#' }
catalog_queries = function(obj, x, y, r, r2 = NULL, roinames = NULL, filter = "", ...)
{
  . <- tiles <- NULL

  objtxt = lazyeval::expr_text(obj)
  xtxt   = lazyeval::expr_text(x)
  ytxt   = lazyeval::expr_text(y)
  rtxt   = lazyeval::expr_text(r)

  if (!is(obj, "Catalog"))
    stop(paste0(objtxt, " is not a Catalog."), call. = FALSE)

  if (length(x) != length(y))
    stop(paste0(xtxt, " is not same length as ", ytxt), call. = FALSE)

  if (length(r) > 1 & (length(x) != length(r)))
    stop(paste0(xtxt, " is not same length as ", rtxt), call. = FALSE)

  param = lazyeval::dots_capture(...)

  nplot = length(x)
  shape = if (is.null(r2)) 0 else 1

  if (is.null(roinames)) roinames = paste0("ROI", 1:nplot)

  verbose("Indexing of the files...")

  # Make an index of the file in which are each query
  lasindex = obj %>% catalog_index(x, y, r, r2, roinames)

  # Remove potential unproper queries (out of existing files)
  keep = lasindex[, length(tiles[[1]]) > 0, by = roinames]$V1
  lasindex = lasindex[keep]
  roinames = roinames[keep]

  # Transform as list
  lasindex = apply(lasindex, 1, as.list)

  # Recompute the number of queries
  nplot = length(lasindex)

  verbose("Extracting data...")

  # Internal use only to force to disable the progressbar against what is in the options
  if (LIDROPTIONS("progress") & is.null(param$disable_bar))
    p = utils::txtProgressBar(max = nplot, style = 3)
  else
    p = NULL

  # Internal use only to force one core computation against what is requested in the options
<<<<<<< HEAD
  if (!is.null(param$no_multicore))
=======
  if (nplot <= 2 | !is.null(param$no_multicore))
>>>>>>> bbeacd74
    mc.cores = 1
  else
    mc.cores = CATALOGOPTIONS("multicore")

  if (mc.cores == 1)
    output = lapply(lasindex, .getQuery, shape, filter, p)
  else
  {
    cl = parallel::makeCluster(mc.cores, outfile = "")
    parallel::clusterExport(cl, varlist = c(utils::lsf.str(envir = globalenv()), ls(envir = environment())), envir = environment())
    output = parallel::parLapply(cl, lasindex, .getQuery, shape, filter)
    parallel::stopCluster(cl)
  }

  output = unlist(output)
  output = output[match(roinames, names(output))]  # set back to the original order

  return(output)
}

.getQuery = function(query, shape, filter, p = NULL, ...)
{
  x <- y <- r <- r2 <- NULL

  if (shape == 0)
    clip_filter = query %$% paste("-inside_circle", x, y, r)
  else
    clip_filter = query %$% paste("-inside", x - r, y - r2, x + r, y + r2)

  filter = paste(filter, clip_filter)

  lidardata = list(readLAS(query$tiles, all = TRUE, filter = filter))
  names(lidardata) = query$roinames

  if (!is.null(p))
  {
    i = utils::getTxtProgressBar(p) + 1
    utils::setTxtProgressBar(p, i)
  }
  else
    cat(sprintf("%s ", query$roinames))

  return(lidardata)
}
<|MERGE_RESOLUTION|>--- conflicted
+++ resolved
@@ -121,11 +121,7 @@
     p = NULL
 
   # Internal use only to force one core computation against what is requested in the options
-<<<<<<< HEAD
-  if (!is.null(param$no_multicore))
-=======
   if (nplot <= 2 | !is.null(param$no_multicore))
->>>>>>> bbeacd74
     mc.cores = 1
   else
     mc.cores = CATALOGOPTIONS("multicore")
