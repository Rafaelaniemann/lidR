<<<<<<< HEAD
## lidR v1.6.0 (in development)

#### NEW FEATURE

* New function `tree_hulls` that computes a convex or concave hull for each segmented tree.
* New option `stop_early` to process a catalog until the end anyway or stop before the end if an error is raised.
* New function `catalog_retile` supersede the function `catalog_reshape` being able to do the same and much more.

#### ENHANCEMENTS

* When processing a `LAScatalog`, error handling has been seriouly improved. A process can now run until the end even with errors. In this that case clusters with errors are skipped.
* When processing  a `LAScatalog`, the graphical progress now use 3 colors. green: ok, red: error, gray: null.
* `as.spatial()` for `LAS` object preserves the CRS.
* All the functions have now strong assertions to check user inputs.
* `plot.LAScatalog` always displays the catalog with `mapview` by default even if the CRS is empty.

#### OTHER CHANGE

* `catalog()` displays a message when finding overlaps between files.
* The LAScatalog class is much better documented.

#### BUG FIXES

* `lasscanline()` did not computed the scanline because the conditionnal statement that checked if the field was properly populated was incorrect.
=======
## lidR v1.5.2 (In development)

* [[#146](https://github.com/Jean-Romain/lidR/issues/146)] Fix matching between tree tops raster and canopy raster.
>>>>>>> a184d146

## lidR v1.5.1 (2018-06-14)

#### BUG FIXES

* The area of a `LAScatalog` was wrongly computed for non square tiles because of a bad copy/paste in the code.
* [[#135](https://github.com/Jean-Romain/lidR/issues/135)] Fix `NULL` class objects returned by `grid_*` functions when processing a `LAScatalog` if the first cluster is empty.
* [[#143](https://github.com/Jean-Romain/lidR/issues/143)] `rumple_index` returns `NA` if not computable.

## lidR v1.5.0 (2018-05-13)

#### SIGNIFICANT CHANGES

* `catalog_options()` is formally deprecated. Use `LAScatalog` properties instead (see `?catalog`).
* The package `magrittr` is no longer loaded with `lidR`. Thus, piping operators are no longer usable by default. To use piping operators use `library(magrittr)`.

#### NEW FEATURES

* New `lassmooth` function. A point cloud-based smoothing function.
* New `lasfiltersurfacepoints` function to filter surface points.
* New `grid_catalog` function is a simplified and more powerful function like `catalog_apply` but specifically dedicated to `grid_*` outputs.
* New functions `lasadddata`, `lasaddextrabyte` and `lasaddextrabyte_manual` to add new data in a `LAS` object.
* `lasclip` can clip a `SpatialPolygonsDataFrame`
* `lasclipRectangle` and `lasclipCircle` can clip multiple selections (non-documented feature).
* The `treeID` computed with `lastrees_*` functions can now be written in a `las/laz` file by default.

#### OTHER CHANGES

* `LAScatalog` objects are processed with a single core by default.
* `lasdecimate` is formally deprecated. Use `lasfilterdecimate`
* `grid_density` now returns both the point and the pulse density, where possible.
* The option `P` is no longer set by default in `readLAS`.
* The documentation of `lastrees` has been split into several pages.
* When a catalog is processed using several cores, if an error is raised the process triggers an early signal to stop the loop. In previous releases the entire process was run and the error was raised at the end when the futures were evaluated.

#### BUG FIXES

* `grid_metrics(lidar, stdmetrics_i(Intensity))` returned and empty `data.table`
* [[#128](https://github.com/Jean-Romain/lidR/issues/128)] Fix raster data extraction using the slower and memory-greedy, but safer `raster::extract` function.
* [[#126](https://github.com/Jean-Romain/lidR/issues/126)] propagate the CRS in filter functions.
* [[#116](https://github.com/Jean-Romain/lidR/issues/116)] Fix clash between function `area` from `lidR` and from `raster`.
* [[#110](https://github.com/Jean-Romain/lidR/issues/110)] Fix out-of-bounds rasterization.

## lidR v1.4.2 (2018-04-19)

#### BUG FIXES

* [[#103](https://github.com/Jean-Romain/lidR/issues/103)] fix user-defined function not exported in clusters on Windows
* [[#104](https://github.com/Jean-Romain/lidR/pull/104)] fix potential bin exclusion in `entropy` function
* [[#106](https://github.com/Jean-Romain/lidR/issues/106)] fix wrong count of points below 0
* Fix wrong type attribution in `lasclassify` when using the shapefile's table of attributes as data.
* Fix column addition when `field = NULL` in `lasclassify`.
* Fix `NA` return in entropy when negative value are found.

#### NEW FEATURES

* Li et al algorithm has a new parameter Zu (see reference) that is no longer hard coded.

## lidR v1.4.1 (2018-02-01)

####  OTHER CHANGES

* Removed examples and unit tests that imply the watershed segmentation to make CRAN check happy with the new rules relative to bioconductor packages.

#### NEW FEATURES

* Parameter `start` has been enabled in `grid_metrics` with `catalogs`.

## lidR v1.4.0 (2018-01-24)

#### NEW FEATURES

* `lasclip` and `lasclip*` can extract from a catalog.
* `lasclip` supports `sp::Polygon` objects.
* `lastrees` gains a new algorithm from Silva et al. (2016).
* `lastrees` with the Li et al. (2012) algorithm gains a new parameter to prevent over-segmentation.
* new function `lassnags` for classifying points as snag points or for segmenting snags.
* new function `tree_detection` to detect individual trees. This feature has been extracted from `lastrees`'s algorithms and it is now up to the users to use `lidR`'s algos or other input sources.
* `plot` supports natively the `PointCloudViewer` package available on github.

#### BUG FIXES

* Fix missing pixel in DTM that made normalization impossible.
* [[#80](https://github.com/Jean-Romain/lidR/issues/80)] fix segfault.
* [[#84](https://github.com/Jean-Romain/lidR/issues/84)] fix bug in `lasscanline`.

#### ENHANCEMENTS
* `lastrees` with the Li et al. (2012) algorithm is now 5-6 times faster and much more memory efficient.
* `lastrees` with the Li et al. (2012) algorithm no longer sorts the original point cloud.
* `lastrees` with the Dalponte et al (2016) algorithm is now computed in linear time and is therefore hundreds to millions times faster.
* `catalog_reshape()` streams the data and uses virtually zero memory to run.
* `grid_canopy()` has been rewritten entirely in C++ and is now 10 to 20 times faster both with the option `subcircle` or without it.
* `grid_canopy()` with the option `subcircle` uses only 16 bytes of extra memory to run, while this feature previously required the equivalent of several copies of the point cloud (several hundreds of MB).
* `as.raster()` is now three times faster.
* `lasclassify` now uses a QuadTree and is therefore faster. This enables several algorithms to run faster, such as `lastrees` with Silva's algo.

#### OTHER CHANGES

* `lasground` with the PMF algorithm now accepts user-defined sequences.
* `lasground` with the PMF algorithm has simplified parameter names to make them easier to type and understand, and to prepare the package for new algorithms.
* `lasground` documentation is more explicit about the actual algorithm used.
* `lasground` now computes the windows size more closely in line with the original Zhang paper.
* `lastrees` when used with raster-based methods now accepts a missing las object. In that case `extra` is turned to `true`.
*  new parameter `p` (for power) added to functions that enable spatial interpolation with IDW.

## lidR v1.3.1 (Release date: 2017-09-20)

#### BUG FIXES

* Fix a bug of computer precision leading to non interpolated pixels at the boundaries of the QuadTree.

## lidR v1.3.0 (Release date: 2017-09-16)

This version is dedicated to extending functions and processes to entire catalogs in a continuous way.
Major changes are:

* How `catalog_apply` works. More powerful but no longer compatible with previous releases
* Former existing functions that now natively support a `Catalog` 
* Management of buffered areas

#### NEW FEATURES

* `catalog_apply` has been entirely re-designed. It is more flexible, more user-friendly and enables loading of buffered data.
* `catalog_queries` has now an argument `...` to pass any argument of `readLAS`.
* `catalog_queries` has now an argument `buffer` to load extra buffered points around the region of interest.
* `grid_metrics` accepts a catalog as input. It allows users to grid an entire catalog in a continuous way.
* `grid_density` also inherits this new feature
* `grid_terrain` also inherits this new feature
* `grid_canopy` also inherits this new feature
* `grid_tincanopy` also inherits this new feature
* `grid_metrics` has now has an argument `filter` for streaming filters when used with a catalog
* New function `catalog_reshape`

#### OTHER CHANGES

* `lasnormalize` updates the point cloud by reference and avoids making deep copies. An option `copy = TRUE` is available for compatibility with former versions.
* `readLAS` arguments changed. The new syntax is simpler. The previous syntax is still supported.
* `catalog_index` is no longer an exported function. It is now an internal function.
* `plot.Catalog` accepts the usual `plot` arguments
* `catalog_queries` and `catalog_apply` do not expect a parameter `mc.cores`. This is now driven by global options in `catalog_options()`.
* `grid_metrics` and `lasmetrics` do not expect a parameter `debug`. This is now driven by global options in `lidr_options`.
* `catalog` can build a catalog from a set of paths to files instead of a path to a folder.
* removed `$` access to LAS attribute (incredibly slow)
* `catalog_select` is more pleasant an more interactive to use.
* S3 `Catalog` class is now a S4 `LAScatalog` class
* `LAS` and `LAScatalog` class gain a slot `crs` automatically filled with a proj4 string
* `plot.LAScatalog` display a google map background if the catalog has a CRS.
* `plot.LAScatalog` gains an argument `y` to display a either a terrain, road, satellite map.
* `lasarea` is deprecated. Use the more generic function `area`

#### BUG FIXES

* Computer precision errors lead to holes in raster computed from a Delaunay triangulation.
* Message in `writeLAS` for skipped fields when no field is skipped is now correct.

#### ENHANCEMENTS

* `grid_terrain` with delaunay allocates less memory, makes fewer deep copies and is 2 to 3 times faster
* `grid_terrain` with knnidw allocates less memory, makes fewer deep copies and is 2 to 3 times faster
* `lasnormalize` and `lasclassify` no longer rely on `raster::extract` but on internal `fast_extract`, which is memory efficient and more than 15 times faster.
* `catalog` enables a `LAScatalog` to be built 8 times faster than previously.
* removed dependencies to `RANN` package using internal k-nearest neighbor search (2 to 3 times faster)

## lidR v1.2.1 (Release date: 2017-06-12)

#### NEW FEATURES

* new function `tree_metrics`.
* new function `stdtreemetrics`.
* `grid_tincanopy()` gains a parameter `subcircle` like `grid_canopy()`
* new function `rumple_index` for measuring roughness of a digital model (terrain or canopy)
* global options to parameterize the package - available with `lidr_options()`

#### BUG FIXES

* Installation fails if package sp is missing.
* Memory leak in QuadTree algorithm. Memory is now free after QuadTree deletion.
* Dalponte's algorithm had a bug due to the use of std::abs which works with integers. Replaced by std::fabs which works with doubles.
* In `grid_tincanopy` `x > 0` was replaced by `x >= 0` to avoid errors in the canopy height models
* Triangle boundaries are now taken into account in the rasterization of the Delaunay triangulation

#### OTHER CHANGES

* `lastrees` Li et al. algorithm for tree segmentation is now ten to a thousand of times faster than in v1.2.0
* `grid_terrain`, the interpolation is now done only within the convex hull of the point cloud
* `grid_tincanopy` makes the triangulation only for highest return per grid cell.
* `grid_tincanopy` and `grid_terrain` using Delaunay triangulation is now ten to a hundred times faster than in v1.2.0
* `as.raster` now relies on `sp` and is more flexible
* `as.raster` automatically returns a `RasterStack` if no layer is provided.
* `plot.lasmetrics` inherits `as.raster` changes and can display a `RasterStack`

## lidR v1.2.0 (Release date: 2017-03-26)

#### NEW FEATURES

* new function `lasground` for ground segmentation.
* new function `grid_tincanopy`. Canopy height model using Khosravipour et al. pit-free algorithm.
* new function `grid_hexametrics`. Area-based approach in hexagonal cells.
* `lasnormalize` allows for "non-discretized" normalization i.e interpolating each point instead of using a raster.
* internally `lascheck` performs more tests to check if the header is in accordance with the data.

#### BUG FIXES

* [[#48](https://github.com/Jean-Romain/lidR/pull/48)] `gap_fraction_profile()` bug with negative values (thanks to Florian de Boissieu)
* [[#49](https://github.com/Jean-Romain/lidR/pull/49)] typo error leading to the wrong metric in `stdmetric_i` 
* [[#50](https://github.com/Jean-Romain/lidR/pull/50)] typo error leading to the wrong metric in `stdmetric` 
* Fix bug in `stdmetric_z` when `max(Z) = 0`
* [[#54](https://github.com/Jean-Romain/lidR/pull/54)] better re-computation of the header of LAS objects.

#### OTHER CHANGES

* Slightly faster point classification from shapefiles.
* [[#51](https://github.com/Jean-Romain/lidR/pull/51)] in `grid_terrain`, forcing the lowest point to be retained is now an option `keep_lowest = FALSE`

## lidR v1.1.0 (Release date: 2017-02-05)

#### NEW FEATURES

* `lastree()` for individual tree segmentation
* `readLAS()` gains a parameter `filter` from `rlas (>= 1.1.0)`
* `catalog_queries()` relies on `rlas (>= 1.1.0)`. It saves a lot of memory, is 2 to 6 times faster and supports .lax files.

#### OTHER CHANGES

* `colorPalette` parameter in `plot.LAS()` now expects a list of colors instead of a function. Use `height.colors(50)` instead of `height.colors`
* The header of a LAS object is now an S4 class object called `LASheader`
* The spatial interpolation method `akima` is now called `delaunay` because it corresponds to what is actually computed.
* The spatial interpolation method `akima` lost its parameter `linear`.
* The spatial interpolation method `kriging` now performs a KNN kriging.
* `catalog_queries()` lost the parameter `...` all the fields are loaded by default.
* Removed `lasterrain()` which was not consistent with other functions and not useful.

#### BUG FIXES

* The header of LAS objects automatically updates `Number of point records` and `Number of nth return`.
* `lasnormalize()` updates the header and returns warnings for some behaviors
* [[#39](https://github.com/Jean-Romain/lidR/issues/39)] interpolation with duplicated ground points


## lidR v1.0.2 (Release date: 2016-12-31)

Third submission

* Change: explain LiDAR in the Description - requested by Kurt Hornik.

## lidR v1.0.1 (Release date: 2016-12-30)

Second submission - rejected

* Change: split the package in two parts. 'lidR' relies on 'rlas' to read binary files.

## lidR v1.0.0 (Release date: 201-12-16)

First submission - rejected<|MERGE_RESOLUTION|>--- conflicted
+++ resolved
@@ -1,4 +1,3 @@
-<<<<<<< HEAD
 ## lidR v1.6.0 (in development)
 
 #### NEW FEATURE
@@ -23,11 +22,10 @@
 #### BUG FIXES
 
 * `lasscanline()` did not computed the scanline because the conditionnal statement that checked if the field was properly populated was incorrect.
-=======
+
 ## lidR v1.5.2 (In development)
 
 * [[#146](https://github.com/Jean-Romain/lidR/issues/146)] Fix matching between tree tops raster and canopy raster.
->>>>>>> a184d146
 
 ## lidR v1.5.1 (2018-06-14)
 
