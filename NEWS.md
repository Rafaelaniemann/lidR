--- conflicted
+++ resolved
@@ -2,21 +2,13 @@
 
 #### NEW FEATURES
 
-<<<<<<< HEAD
-* `plot` supports natively the `PointCloudViewer` package avaible on github.
-* `lasclip` and `lasclip*` can extract from a catalog
-* `lasclip` supports `sp::Polygon` objects
-* `lastrees` gain a new algorithm from Silva et al. (2016).
-* `lastrees` with Li's algorithm gain a new paramter to prevent over-segmentation.
-* new function `lassnags` for classifying points as snag points or segmenting snags.
-=======
 * `lasclip` and `lasclip*` can extract from a catalog.
 * `lasclip` supports `sp::Polygon` objects.
 * `lastrees` gains a new algorithm from Silva et al. (2016).
 * `lastrees` with the Li et al. (2012) algorithm gains a new parameter to prevent over-segmentation.
 * new function `lassnags` for classifying points as snag points or for segmenting snags.
->>>>>>> 38d23ce3
 * new function `tree_detection` to detect individual trees. This feature has been extracted from `lastrees`'s algorithms and it is now up to the users to use `lidR`'s algos or other input sources.
+* `plot` supports natively the `PointCloudViewer` package avaible on github.
 
 #### BUG FIXES
 
