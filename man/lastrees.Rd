% Generated by roxygen2: do not edit by hand
% Please edit documentation in R/lastrees.r
\name{lastrees}
\alias{lastrees}
\title{Individual tree segmentation}
\usage{
lastrees(.las, algorithm, image = NULL, ..., extra = FALSE)
}
\arguments{
\item{.las}{An object of the class \code{LAS}}

\item{algorithm}{character. The name of an algorithm. Can be \code{"dalponte2016"},
\code{"watershed"} or \code{"li2012"} (see sections relevant to each algorithm).}

\item{image}{RasterLayer. Image of the canopy if the algorithm works on a canopy surface model.
But some algorithms work on the raw point cloud (see relevant sections). You can compute
it with \link{grid_canopy} or read it from external file.}

\item{...}{parameters for the algorithms. These depend on the algorithm used (see details about the algorithms)}

\item{extra}{logical. By default the function works at the point cloud level and returns nothing.
If \code{extra = TRUE} the function can return a \link[raster:raster]{RasterLayer} or a list of 2 RasterLayers
with the positions of the local maxima and a map of the crowns, depending on the algorithm used.}
}
\value{
Nothing, the point cloud is updated by reference. If \code{extra = TRUE},
\code{"dalponte2012"} returns two RasterLayers, \code{"watershed"} returns one RasterLayer
and \code{"Li2012"} does not support the \code{extra} parameter.
}
\description{
Individual tree segmentation with several possible algorithms (see details). The function
attributes to each point of the point cloud a number identifying the detected tree
the point comes from (\code{treeID} column). By default the classification is done at the
point cloud level. However, with some algorithms it is possible to return a raster image of the
classification. There are currently 3 algorithms implemented. See relevant sections.
}
\section{Dalponte 2016}{


This is the algorithm developed by Dalponte and Coomes (see references). This algorithm exists
in the package \pkg{itcSegment}. This version is identical to the original but with
superfluous code removed and rewritten in C++. Consequently it is 6 times faster.
Note that this algorithm strictly performs a segmentation while the original method as implemented
in \code{itcSegment} and described in the manuscript also performs a pre- and post-process when
these tasks are expected to be done by the user.
The names of the parameters are the same as those in Dalponte's \code{itcSegment} package.
Dalponte's algorithm is a canopy surface model-based method. An image of the canopy is
expected.
\describe{
\item{\code{searchWinSize}}{Size (in pixels) of the moving window used to the detect the
local maxima. It should be an odd number larger than 3. Default 3}
\item{\code{TRESHSeed}}{Growing threshold 1. It should be between 0 and 1. Default 0.45}
\item{\code{TRESHCrown}}{Growing threshold 2. It should be between 0 and 1. Default 0.55}
\item{\code{DIST}}{Maximum value of the crown diameter of a detected tree (in meters). Default 10}
\item{\code{th}}{Digital number value below which a pixel cannot be a local maxima. Default 2}
}
}

\section{Watershed}{


This method relies on the \href{https://en.wikipedia.org/wiki/Watershed_(image_processing)}{watershed segmentation}
method. It is based on the bioconductor package \pkg{EBIimage}. You need to install
this package to run this method (see its \href{https://github.com/aoles/EBImage}{github page}).
The Watershed algorithm is a canopy surface model-based method. An image of the canopy is
expected.
\describe{
\item{\code{th}}{Numeric. Number value below which a pixel cannot be a crown. Default 2}
\item{\code{tolerance}}{Numeric. see ?EBImage::watershed}
\item{\code{ext}}{Numeric. see ?EBImage::watershed}
}
}

\section{Li 2012}{


This method is an implementation of the Li et al. (see references) algorithm made by \pkg{lidR}
author. It may have some differences compared with the original method due to potential  mis-interpretation
of the Li et al. manuscript. This method works at the point cloud level. An
image of the canopy is \emph{not} expected.
\describe{
\item{\code{dt1}}{Numeric. Threshold number 1. See reference page 79. Default is 1.5}
\item{\code{dt2}}{Numeric. Threshold number 2. See reference page 79. Default is 2}
\item{\code{R}}{Numeric. Maximum radius of a crown. Any value greater than a crown is
good because this parameter does not affect the result. However, it greatly affects the
computation speed. The lower the value, the faster the method. Default is 10.}
}
The current implementation is known to be slow. Improvements are possible in future
package versions.
}

\examples{
LASfile <- system.file("extdata", "Tree.laz", package="lidR")
las = readLAS(LASfile, XYZonly = TRUE, filter = "-drop_z_below 0")

# compute a canopy image
chm = grid_canopy(las, res = 0.5, subcircle = 0.1, na.fill = "knnidw", k = 4)
chm = as.raster(chm)

# smoothing post-process (e.g. 2x mean)
kernel = matrix(1,3,3)
chm = raster::focal(chm, w = kernel, fun = mean)
chm = raster::focal(chm, w = kernel, fun = mean)
raster::plot(chm, col = height.colors(50)) # check the image

# segmentation
lastrees(las, "dalponte2016", chm, th = 5)

# plot points that actually are trees
trees = lasfilter(las, !is.na(treeID))
plot(trees, color = "treeID", colorPalette = random.colors(100))

<<<<<<< HEAD
\dontrun{
# plot crowns
library(raster)
crown.shp <- rasterToPolygons(extra$Crown, dissolve = TRUE)

plot(chm, col = height.colors(50))
plot(crown.shp, add = TRUE)
plot(extra$Maxima, col = "black", add = TRUE)
}

=======
>>>>>>> 0b38ea52
}
\references{
Dalponte, M. and Coomes, D. A. (2016), Tree-centric mapping of forest carbon density from
airborne laser scanning and hyperspectral data. Methods Ecol Evol, 7: 1236–1245. doi:10.1111/2041-210X.12575\cr\cr
Li, W., Guo, Q., Jakubowski, M. K., & Kelly, M. (2012). A new method for segmenting individual
trees from the lidar point cloud. Photogrammetric Engineering & Remote Sensing, 78(1), 75-84.
}<|MERGE_RESOLUTION|>--- conflicted
+++ resolved
@@ -109,20 +109,6 @@
 # plot points that actually are trees
 trees = lasfilter(las, !is.na(treeID))
 plot(trees, color = "treeID", colorPalette = random.colors(100))
-
-<<<<<<< HEAD
-\dontrun{
-# plot crowns
-library(raster)
-crown.shp <- rasterToPolygons(extra$Crown, dissolve = TRUE)
-
-plot(chm, col = height.colors(50))
-plot(crown.shp, add = TRUE)
-plot(extra$Maxima, col = "black", add = TRUE)
-}
-
-=======
->>>>>>> 0b38ea52
 }
 \references{
 Dalponte, M. and Coomes, D. A. (2016), Tree-centric mapping of forest carbon density from
